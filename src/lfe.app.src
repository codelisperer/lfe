%% -*- erlang -*-
%% Copyright (c) 2013 Robert Virding
%%
%% Licensed under the Apache License, Version 2.0 (the "License");
%% you may not use this file except in compliance with the License.
%% You may obtain a copy of the License at
%%
%%     http://www.apache.org/licenses/LICENSE-2.0
%%
%% Unless required by applicable law or agreed to in writing, software
%% distributed under the License is distributed on an "AS IS" BASIS,
%% WITHOUT WARRANTIES OR CONDITIONS OF ANY KIND, either express or implied.
%% See the License for the specific language governing permissions and
%% limitations under the License.

{application, lfe,
 [{description, "Lisp Flavored Erlang (LFE)"},
<<<<<<< HEAD
  {vsn, "0.10.1"},
  {modules, []},
=======
  {vsn, "0.11.0-dev"},
  {modules,[cl,lfe,lfe_bits,lfe_codegen,lfe_comp,lfe_edlin_expand,
            lfe_env,lfe_eval,lfe_gen,lfe_init,lfe_io,
            lfe_io_format,lfe_io_pretty,lfe_io_write,lfe_lib,
            lfe_lint,lfe_macro,lfe_macro_export,lfe_macro_include,
            lfe_macro_record,lfe_ms,lfe_parse,lfe_pmod,lfe_qlc,
            lfe_scan,lfe_shell,lfe_trans,lfescript]},
>>>>>>> 4b41ec6e
  {registered, []},
  {applications, [kernel,stdlib,compiler]},
  {maintainers, ["Robert Virding"]},
  {licenses, ["Apache"]},
  {links, [{"Github", "https://github.com/rvirding/lfe"},
           {"Main site", "http://lfe.io/"},
           {"Documentation", "http://docs.lfe.io/"}]}
 ]}.<|MERGE_RESOLUTION|>--- conflicted
+++ resolved
@@ -15,18 +15,13 @@
 
 {application, lfe,
  [{description, "Lisp Flavored Erlang (LFE)"},
-<<<<<<< HEAD
-  {vsn, "0.10.1"},
-  {modules, []},
-=======
-  {vsn, "0.11.0-dev"},
+  {vsn, "1.0"},
   {modules,[cl,lfe,lfe_bits,lfe_codegen,lfe_comp,lfe_edlin_expand,
             lfe_env,lfe_eval,lfe_gen,lfe_init,lfe_io,
             lfe_io_format,lfe_io_pretty,lfe_io_write,lfe_lib,
             lfe_lint,lfe_macro,lfe_macro_export,lfe_macro_include,
             lfe_macro_record,lfe_ms,lfe_parse,lfe_pmod,lfe_qlc,
             lfe_scan,lfe_shell,lfe_trans,lfescript]},
->>>>>>> 4b41ec6e
   {registered, []},
   {applications, [kernel,stdlib,compiler]},
   {maintainers, ["Robert Virding"]},
