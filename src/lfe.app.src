%% -*- erlang -*-
%% Copyright (c) 2013 Robert Virding
%%
%% Licensed under the Apache License, Version 2.0 (the "License");
%% you may not use this file except in compliance with the License.
%% You may obtain a copy of the License at
%%
%%     http://www.apache.org/licenses/LICENSE-2.0
%%
%% Unless required by applicable law or agreed to in writing, software
%% distributed under the License is distributed on an "AS IS" BASIS,
%% WITHOUT WARRANTIES OR CONDITIONS OF ANY KIND, either express or implied.
%% See the License for the specific language governing permissions and
%% limitations under the License.

{application, lfe,
 [{description, "Lisp Flavored Erlang (LFE)"},
<<<<<<< HEAD
  {vsn, "0.10.0"},
=======
  {vsn, "0.11.0-dev"},
>>>>>>> ed4aaa44
  {modules, []},
  {registered, []},
  {applications, [kernel,stdlib,compiler]}
 ]}.<|MERGE_RESOLUTION|>--- conflicted
+++ resolved
@@ -15,11 +15,7 @@
 
 {application, lfe,
  [{description, "Lisp Flavored Erlang (LFE)"},
-<<<<<<< HEAD
-  {vsn, "0.10.0"},
-=======
-  {vsn, "0.11.0-dev"},
->>>>>>> ed4aaa44
+  {vsn, "0.10.1"},
   {modules, []},
   {registered, []},
   {applications, [kernel,stdlib,compiler]}
