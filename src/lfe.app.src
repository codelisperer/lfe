--- conflicted
+++ resolved
@@ -15,11 +15,7 @@
 
 {application, lfe,
  [{description, "Lisp Flavored Erlang (LFE)"},
-<<<<<<< HEAD
-  {vsn, "2.1.4"},
-=======
   {vsn, "2.1.5"},
->>>>>>> 1f818526
   {modules,[cl,clj,lfe,lfe_abstract_code,lfe_bits,lfe_codegen,
             lfe_codelift,lfe_comp,lfe_docs,lfe_edlin_expand,
             lfe_env,lfe_error,lfe_eval,lfe_eval_bits,lfe_gen,
